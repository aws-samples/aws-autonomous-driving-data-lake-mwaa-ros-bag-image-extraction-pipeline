--- conflicted
+++ resolved
@@ -1,7 +1,6 @@
 from aws_cdk import (
     aws_ec2 as ec2,
     aws_s3,
-    aws_s3_deployment as s3deploy,
     aws_ecs as ecs,
     aws_ecr as ecr,
     aws_iam,
@@ -13,12 +12,12 @@
     aws_s3_deployment,
     aws_ssm
 )
+
 import boto3
 import os
-<<<<<<< HEAD
-=======
-from botocore.exceptions import ClientError
->>>>>>> 513bb316
+
+from os import path
+from os.path import dirname, abspath
 
 profile = os.environ["AWS_PROFILE"]
 boto3.setup_default_session(profile_name=profile)
@@ -74,29 +73,6 @@
             ECS Log Group for the ECS Task
                 f'{image_name}-log-group'
 
-<<<<<<< HEAD
-=======
-            Step Function to execute the ECSRunFargateTask command
-
-            Lambda Function to proces an S3 batch job.
-                - This is used for development so we can repetedly run .bag files though the pipeline
-
-            SQS queue of bag files waiting to be extracted by a Fargate task. This is written to by the
-            S£ batch lambda and is also subscribed to S3 PUT events in the source bucket
-
-            Lamda Function to pull .bag file details from the SQS queue and start the StepFunction
-
-            Trigger to take .png files in the destination bucket and put them into an SQS queue of Rekogition labelling tasks
-
-            Lambda Function to pull png details from the SQS queue and call Rekognition synchronously to label the images in the video. JSON 
-            containing the labels is written back to S3
-
-            SQS queue, subscribed to the S3 .json PUT events
-
-            Lambda Function to pull the label data from Rekognition using the job IDs. This gets the labels for each frames,
-                calculates which .png files corresponds to a particular frame and saves one .json file of
-
->>>>>>> 513bb316
         :param scope:
         :param id:
         :param kwargs:
@@ -172,7 +148,6 @@
         # Create VPC and Fargate Cluster
         vpc = ec2.Vpc(self, f"MyVpc", max_azs=2)
 
-<<<<<<< HEAD
         # Add VPC endpoints
         vpc.add_interface_endpoint("ecr", service=ec2.InterfaceVpcEndpointAwsService.ECR)
         vpc.add_interface_endpoint("ecr_docker", service=ec2.InterfaceVpcEndpointAwsService.ECR_DOCKER)
@@ -180,7 +155,7 @@
         vpc.add_interface_endpoint("cloudwatch", service=ec2.InterfaceVpcEndpointAwsService.CLOUDWATCH)
         vpc.add_interface_endpoint("cloudwatch_logs", service=ec2.InterfaceVpcEndpointAwsService.CLOUDWATCH_LOGS)
         vpc.add_gateway_endpoint("s3", service=ec2.GatewayVpcEndpointAwsService('s3'))
-=======
+
         private_subnets = ec2.SubnetSelection(subnet_type=ec2.SubnetType.PRIVATE)
 
         # vpc private subnets parameter
@@ -191,26 +166,6 @@
             value=",".join(list(map(lambda x: x.subnet_id, vpc.private_subnets))),
             name="/mwaa/rosbag/private-subnets"
         )
-
-        # EFS
-        fs = efs.FileSystem(
-            self,
-            "efs",
-            vpc=vpc,
-            removal_policy=core.RemovalPolicy.DESTROY,
-            throughput_mode=efs.ThroughputMode.BURSTING,
-            performance_mode=efs.PerformanceMode.MAX_IO,
-        )
-
-        access_point = fs.add_access_point(
-            "AccessPoint",
-            path="/lambda",
-            create_acl=efs.Acl(owner_uid="1001", owner_gid="1001", permissions="750"),
-            posix_user=efs.PosixUser(uid="1001", gid="1001"),
-        )
->>>>>>> 513bb316
-
-        private_subnets = ec2.SubnetSelection(subnet_type=ec2.SubnetType.PRIVATE)
 
         ecs_task_role = aws_iam.Role(
             self,
@@ -283,9 +238,7 @@
             container_name,
             image=img,
             memory_limit_mib=memory_limit_mib,
-            environment={
-                "topics_to_extract": "/tf"
-            },
+            environment={"topics_to_extract": "/tf"},
             logging=logs,
         )
 
@@ -298,9 +251,7 @@
             vpc=vpc,
         )
 
-<<<<<<< HEAD
-=======
-        # farget cluster paramater
+        # fargate cluster paramater
         aws_ssm.CfnParameter(
             self,
             id="rosbag-fargate-cluster",
@@ -309,37 +260,7 @@
             name="/mwaa/rosbag/fargate-cluster-arn"
         )
 
-        run_task = tasks.EcsRunTask(
-            self,
-            "fargatetask",
-            assign_public_ip=False,
-            subnets=private_subnets,
-            cluster=cluster,
-            launch_target=tasks.EcsFargateLaunchTarget(
-                platform_version=ecs.FargatePlatformVersion.VERSION1_4
-            ),
-            task_definition=task_definition,
-            container_overrides=[
-                tasks.ContainerOverride(
-                    container_definition=task_definition.default_container,
-                    environment=[
-                        tasks.TaskEnvironmentVariable(
-                            name=k, value=sfn.JsonPath.string_at(v)
-                        )
-                        for k, v in environment_vars.items()
-                    ],
-                )
-            ],
-            integration_pattern=sfn.IntegrationPattern.RUN_JOB,
-            input_path=sfn.JsonPath.entire_payload,
-            output_path=sfn.JsonPath.entire_payload,
-            timeout=core.Duration.minutes(timeout_minutes),
-        )
-        run_task.add_retry(
-            backoff_rate=1, interval=core.Duration.seconds(60), max_attempts=1920
-        )
-
->>>>>>> 513bb316
+
         ## setup the rekogition labelling pipeline..
         # create a DynamoDB table to hold the results
         rek_labels_db = dynamodb.Table(
@@ -465,34 +386,6 @@
                 }
             )
         )
-
-<<<<<<< HEAD
-        # copy MWAA DAG sourcse
-        dags = s3deploy.BucketDeployment(self, "deploy_dags",
-                                  sources=[s3deploy.Source.asset("dags/")],
-                                  destination_bucket=dag_bucket,
-                                  destination_key_prefix="dags")
-
-        # copy plugins
-        plugins = s3deploy.BucketDeployment(self, "deploy_plugins",
-                                  sources=[s3deploy.Source.asset("plugins/")],
-                                  destination_bucket=dag_bucket,
-                                  destination_key_prefix="plugins")
-=======
-        # MWAA bastion host
-        mwaa_bastion = ec2.BastionHostLinux(
-            self,
-            id="mwaa-bastion",
-            vpc=vpc
-        )
-        core.Tags.of(mwaa_bastion).add("airflow_function", "bastion")
->>>>>>> 513bb316
-
-        # copy requirements
-        requirements = s3deploy.BucketDeployment(self, "deploy_requirements",
-                                  sources=[s3deploy.Source.asset("requirements/")],
-                                  destination_bucket=dag_bucket,
-                                  destination_key_prefix="requirements")
 
         # task_definition defautl container parameter
         aws_ssm.CfnParameter(
@@ -546,4 +439,4 @@
                 "MaxWorkers": 25,
                 "EnvironmentClass": "mw1.large"
             }
-        )
+        )